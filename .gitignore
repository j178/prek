/target

.cache

# Insta snapshots.
*.pending-snap

# JetBrains IDE
.idea

# Vscode IDE
.vscode

# macOS
**/.DS_Store

# profiling flamegraphs
*.flamegraph.svg
<<<<<<< HEAD
=======

# vscode
.vscode
>>>>>>> 2787b8d5
<|MERGE_RESOLUTION|>--- conflicted
+++ resolved
@@ -15,10 +15,4 @@
 **/.DS_Store
 
 # profiling flamegraphs
-*.flamegraph.svg
-<<<<<<< HEAD
-=======
-
-# vscode
-.vscode
->>>>>>> 2787b8d5
+*.flamegraph.svg