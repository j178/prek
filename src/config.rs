--- conflicted
+++ resolved
@@ -15,7 +15,6 @@
 pub const ALTER_CONFIG_FILE: &str = ".pre-commit-config.yml";
 pub const MANIFEST_FILE: &str = ".pre-commit-hooks.yaml";
 
-<<<<<<< HEAD
 #[derive(Clone)]
 pub struct SerdeRegex(Regex);
 
@@ -54,9 +53,7 @@
 }
 
 #[derive(Debug, Copy, Clone, PartialEq, Eq, Hash, Deserialize, Serialize)]
-=======
 #[derive(Debug, Copy, Clone, PartialEq, Eq, Hash, Deserialize, Serialize, clap::ValueEnum)]
->>>>>>> 77fb92df
 #[serde(rename_all = "snake_case")]
 pub enum Language {
     Conda,
