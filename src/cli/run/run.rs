use std::fmt::Write as _;
use std::io::Write;
use std::path::PathBuf;
use std::rc::Rc;
use std::sync::{Arc, LazyLock};

use anyhow::{Context, Result};
use futures::stream::{FuturesUnordered, StreamExt};
use owo_colors::{OwoColorize, Style};
use rand::SeedableRng;
use rand::prelude::{SliceRandom, StdRng};
use rustc_hash::FxHashMap;
use tokio::io::AsyncWriteExt;
use tokio::sync::{OnceCell, Semaphore};
use tracing::{debug, trace, warn};
use unicode_width::UnicodeWidthStr;

use constants::env_vars::EnvVars;

use crate::cli::reporter::{HookInitReporter, HookInstallReporter};
use crate::cli::run::keeper::WorkTreeKeeper;
use crate::cli::run::{CollectOptions, FileFilter, Selectors, collect_files};
use crate::cli::{ExitStatus, RunExtraArgs};
use crate::config::{Language, Stage};
use crate::fs::CWD;
use crate::git::GIT_ROOT;
use crate::hook::{Hook, InstallInfo, InstalledHook};
use crate::printer::{Printer, Stdout};
use crate::run::{CONCURRENCY, USE_COLOR};
use crate::store::Store;
use crate::workspace::{Project, Workspace};
use crate::{git, warn_user};

#[allow(clippy::too_many_arguments, clippy::fn_params_excessive_bools)]
#[cfg_attr(feature = "hotpath", hotpath::measure)]
pub(crate) async fn run(
    store: &Store,
    config: Option<PathBuf>,
    includes: Vec<String>,
    skips: Vec<String>,
    hook_stage: Stage,
    from_ref: Option<String>,
    to_ref: Option<String>,
    all_files: bool,
    files: Vec<String>,
    directories: Vec<String>,
    last_commit: bool,
    show_diff_on_failure: bool,
    fail_fast: bool,
    dry_run: bool,
    refresh: bool,
    extra_args: RunExtraArgs,
    verbose: bool,
    printer: Printer,
) -> Result<ExitStatus> {
    // Convert `--last-commit` to `HEAD~1..HEAD`
    let (from_ref, to_ref) = if last_commit {
        (Some("HEAD~1".to_string()), Some("HEAD".to_string()))
    } else {
        (from_ref, to_ref)
    };

    // Prevent recursive post-checkout hooks.
    if hook_stage == Stage::PostCheckout
        && EnvVars::is_set(EnvVars::PREK_INTERNAL__SKIP_POST_CHECKOUT)
    {
        return Ok(ExitStatus::Success);
    }

    // Ensure we are in a git repository.
    LazyLock::force(&GIT_ROOT).as_ref()?;

    let should_stash = !all_files && files.is_empty() && directories.is_empty();

    // Check if we have unresolved merge conflict files and fail fast.
    if should_stash && git::has_unmerged_paths().await? {
        anyhow::bail!("You have unmerged paths. Resolve them before running prek");
    }

    let workspace_root = Workspace::find_root(config.as_deref(), &CWD)?;
    let selectors = Selectors::load(&includes, &skips, &workspace_root)?;
    let mut workspace =
        Workspace::discover(store, workspace_root, config, Some(&selectors), refresh)?;

    if should_stash {
        workspace.check_configs_staged().await?;
    }

    let reporter = HookInitReporter::from(printer);
    let lock = store.lock_async().await?;

    let hooks = workspace.init_hooks(store, Some(&reporter)).await?;
    let filtered_hooks: Vec<_> = hooks
        .into_iter()
        .filter(|h| selectors.matches_hook(h))
        .map(Arc::new)
        .collect();

    selectors.report_unused();

    if filtered_hooks.is_empty() {
        writeln!(
            printer.stderr(),
            "{}: No hooks found after filtering with the given selectors",
            "error".red().bold(),
        )?;
        return Ok(ExitStatus::Failure);
    }

    let filtered_hooks = filtered_hooks
        .into_iter()
        .filter(|h| h.stages.contains(hook_stage))
        .collect::<Vec<_>>();

    if filtered_hooks.is_empty() {
        writeln!(
            printer.stderr(),
            "{}: No hooks found for stage `{}` after filtering",
            "error".red().bold(),
            hook_stage.cyan()
        )?;
        return Ok(ExitStatus::Failure);
    }

    debug!(
        "Hooks going to run: {:?}",
        filtered_hooks.iter().map(|h| &h.id).collect::<Vec<_>>()
    );
    let reporter = HookInstallReporter::from(printer);
    let installed_hooks = install_hooks(filtered_hooks, store, &reporter).await?;

    // Release the store lock.
    drop(lock);

    // Clear any unstaged changes from the git working directory.
    let mut _guard = None;
    if should_stash {
        _guard = Some(WorkTreeKeeper::clean(store, workspace.root()).await?);
    }

    set_env_vars(from_ref.as_ref(), to_ref.as_ref(), &extra_args);

    let filenames = collect_files(
        workspace.root(),
        CollectOptions {
            hook_stage,
            from_ref,
            to_ref,
            all_files,
            files,
            directories,
            commit_msg_filename: extra_args.commit_msg_filename,
        },
    )
    .await?;

    // Change to the workspace root directory.
    std::env::set_current_dir(workspace.root()).with_context(|| {
        format!(
            "Failed to change directory to `{}`",
            workspace.root().display()
        )
    })?;

    run_hooks(
        &workspace,
        &installed_hooks,
        filenames,
        store,
        show_diff_on_failure,
        fail_fast,
        dry_run,
        verbose,
        printer,
    )
    .await
}

// `pre-commit` sets these environment variables for other git hooks.
fn set_env_vars(from_ref: Option<&String>, to_ref: Option<&String>, args: &RunExtraArgs) {
    unsafe {
        std::env::set_var("PRE_COMMIT", "1");

        if let Some(ref source) = args.prepare_commit_message_source {
            std::env::set_var("PRE_COMMIT_COMMIT_MSG_SOURCE", source.clone());
        }
        if let Some(ref object) = args.commit_object_name {
            std::env::set_var("PRE_COMMIT_COMMIT_OBJECT_NAME", object.clone());
        }
        if let Some(from_ref) = from_ref {
            std::env::set_var("PRE_COMMIT_ORIGIN", from_ref.clone());
            std::env::set_var("PRE_COMMIT_FROM_REF", from_ref.clone());
        }
        if let Some(to_ref) = to_ref {
            std::env::set_var("PRE_COMMIT_SOURCE", to_ref.clone());
            std::env::set_var("PRE_COMMIT_TO_REF", to_ref.clone());
        }
        if let Some(ref upstream) = args.pre_rebase_upstream {
            std::env::set_var("PRE_COMMIT_PRE_REBASE_UPSTREAM", upstream.clone());
        }
        if let Some(ref branch) = args.pre_rebase_branch {
            std::env::set_var("PRE_COMMIT_PRE_REBASE_BRANCH", branch.clone());
        }
        if let Some(ref branch) = args.local_branch {
            std::env::set_var("PRE_COMMIT_LOCAL_BRANCH", branch.clone());
        }
        if let Some(ref branch) = args.remote_branch {
            std::env::set_var("PRE_COMMIT_REMOTE_BRANCH", branch.clone());
        }
        if let Some(ref name) = args.remote_name {
            std::env::set_var("PRE_COMMIT_REMOTE_NAME", name.clone());
        }
        if let Some(ref url) = args.remote_url {
            std::env::set_var("PRE_COMMIT_REMOTE_URL", url.clone());
        }
        if let Some(ref checkout) = args.checkout_type {
            std::env::set_var("PRE_COMMIT_CHECKOUT_TYPE", checkout.clone());
        }
        if args.is_squash_merge {
            std::env::set_var("PRE_COMMIT_SQUASH_MERGE", "1");
        }
        if let Some(ref command) = args.rewrite_command {
            std::env::set_var("PRE_COMMIT_REWRITE_COMMAND", command.clone());
        }
    }
}

#[derive(Debug)]
struct LazyInstallInfo {
    info: Arc<InstallInfo>,
    health: OnceCell<bool>,
}

impl LazyInstallInfo {
    fn new(info: Arc<InstallInfo>) -> Self {
        Self {
            info,
            health: OnceCell::new(),
        }
    }

    fn matches(&self, hook: &Hook) -> bool {
        self.info.matches(hook)
    }

    fn info(&self) -> Arc<InstallInfo> {
        self.info.clone()
    }

    async fn ensure_healthy(&self) -> bool {
        let info = self.info.clone();
        *self
            .health
            .get_or_init(|| async move {
                match info.check_health().await {
                    Ok(()) => true,
                    Err(err) => {
                        warn!(
                            %err,
                            path = %info.env_path.display(),
                            "Skipping unhealthy installed hook"
                        );
                        false
                    }
                }
            })
            .await
    }
}

#[cfg_attr(feature = "hotpath", hotpath::measure)]
pub async fn install_hooks(
    hooks: Vec<Arc<Hook>>,
    store: &Store,
    reporter: &HookInstallReporter,
) -> Result<Vec<InstalledHook>> {
    let num_hooks = hooks.len();
    let mut result = Vec::with_capacity(hooks.len());

    let store_hooks = Rc::new(
        store
            .installed_hooks()
            .await
            .into_iter()
            .map(LazyInstallInfo::new)
            .collect::<Vec<_>>(),
    );

    // Group hooks by language to enable parallel installation across different languages.
    let mut hooks_by_language = FxHashMap::default();
    for hook in hooks {
        let mut language = hook.language;
        if hook.language == Language::Pygrep {
            // Treat `pygrep` hooks as `python` hooks for installation purposes.
            // They share the same installation logic.
            language = Language::Python;
        }
        hooks_by_language
            .entry(language)
            .or_insert_with(Vec::new)
            .push(hook);
    }

    let mut futures = FuturesUnordered::new();
    let semaphore = Arc::new(Semaphore::new(*CONCURRENCY));

    for (_, hooks) in hooks_by_language {
        let semaphore = semaphore.clone();
        let partitions = partition_hooks(&hooks);

        for hooks in partitions {
            let semaphore = semaphore.clone();
            let store_hooks = store_hooks.clone();

            futures.push(async move {
                let mut hook_envs = Vec::with_capacity(hooks.len());
                let mut newly_installed = Vec::new();

                for hook in hooks {
                    let mut matched_info = None;

                    for env in &newly_installed {
                        if let InstalledHook::Installed { info, .. } = env {
                            if info.matches(&hook) {
                                matched_info = Some(info.clone());
                                break;
                            }
                        }
                    }

                    if matched_info.is_none() {
                        for env in store_hooks.iter() {
                            if env.matches(&hook) {
                                if env.ensure_healthy().await {
                                    matched_info = Some(env.info());
                                    break;
                                }
                            }
                        }
                    }

                    if let Some(info) = matched_info {
                        debug!(
                            "Found installed environment for hook `{}` at `{}`",
                            &hook,
                            info.env_path.display()
                        );
                        hook_envs.push(InstalledHook::Installed { hook, info });
                        continue;
                    }

                    let _permit = semaphore.acquire().await.unwrap();
                    debug!("No matching environment found for hook `{hook}`, installing...");

                    let installed_hook = hook
                        .language
                        .install(hook.clone(), store, reporter)
                        .await
                        .with_context(|| format!("Failed to install hook `{hook}`"))?;

                    installed_hook
                        .mark_as_installed(store)
                        .await
                        .with_context(|| format!("Failed to mark hook `{hook}` as installed"))?;

                    match &installed_hook {
                        InstalledHook::Installed { info, .. } => {
                            debug!("Installed hook `{hook}` in `{}`", info.env_path.display());
                        }
                        InstalledHook::NoNeedInstall { .. } => {
                            debug!("Hook `{hook}` does not need installation");
                        }
                    }

                    newly_installed.push(installed_hook);
                }

                // Add newly installed hooks to the list.
                hook_envs.extend(newly_installed);
                anyhow::Ok(hook_envs)
            });
        }
    }

    while let Some(hooks) = futures.next().await {
        result.extend(hooks?);
    }
    reporter.on_complete();

    debug_assert_eq!(
        num_hooks,
        result.len(),
        "Number of hooks installed should match the number of hooks provided"
    );

    Ok(result)
}

/// Partition hooks into groups where hooks in the same group have same dependencies.
/// Hooks in different groups can be installed in parallel.
fn partition_hooks(hooks: &[Arc<Hook>]) -> Vec<Vec<Arc<Hook>>> {
    if hooks.is_empty() {
        return vec![];
    }

    let n = hooks.len();
    let mut visited = vec![false; n];
    let mut groups = Vec::new();

    // DFS to find all connected sets
    #[allow(clippy::items_after_statements)]
    fn dfs(
        index: usize,
        hooks: &[Arc<Hook>],
        visited: &mut [bool],
        current_group: &mut Vec<usize>,
    ) {
        visited[index] = true;
        current_group.push(index);

        for i in 0..hooks.len() {
            if !visited[i] && hooks[index].dependencies() == hooks[i].dependencies() {
                dfs(i, hooks, visited, current_group);
            }
        }
    }

    // Find all connected components
    for i in 0..n {
        if !visited[i] {
            let mut current_group = Vec::new();
            dfs(i, hooks, &mut visited, &mut current_group);

            // Convert indices back to actual sets
            let group_sets: Vec<Arc<Hook>> = current_group
                .into_iter()
                .map(|idx| hooks[idx].clone())
                .collect();

            groups.push(group_sets);
        }
    }

    groups
}

struct StatusPrinter {
    printer: Printer,
    columns: usize,
}

impl StatusPrinter {
    const PASSED: &'static str = "Passed";
    const FAILED: &'static str = "Failed";
    const SKIPPED: &'static str = "Skipped";
    const DRY_RUN: &'static str = "Dry Run";
    const NO_FILES: &'static str = "(no files to check)";
    const UNIMPLEMENTED: &'static str = "(unimplemented yet)";

    fn for_hooks(hooks: &[InstalledHook], printer: Printer) -> Self {
        let columns = Self::calculate_columns(hooks);
        Self { printer, columns }
    }

    fn calculate_columns(hooks: &[InstalledHook]) -> usize {
        let name_len = hooks
            .iter()
            .map(|hook| hook.name.width_cjk())
            .max()
            .unwrap_or(0);
        std::cmp::max(
            80,
            name_len + 3 + Self::NO_FILES.len() + 1 + Self::SKIPPED.len(),
        )
    }

    fn write_skipped(
        &self,
        hook_name: &str,
        reason: &str,
        style: Style,
    ) -> Result<(), std::fmt::Error> {
        let dots = self.columns - hook_name.width_cjk() - Self::SKIPPED.len() - reason.len() - 1;
        let line = format!(
            "{hook_name}{}{}{}",
            ".".repeat(dots),
            reason,
            Self::SKIPPED.style(style)
        );
        writeln!(self.printer.stdout(), "{line}")
    }

    fn write_running(&self, hook_name: &str, important: bool) -> Result<(), std::fmt::Error> {
        write!(
            if important {
                self.printer.stdout_important()
            } else {
                self.printer.stdout()
            },
            "{}{}",
            hook_name,
            ".".repeat(self.columns - hook_name.width_cjk() - Self::PASSED.len() - 1)
        )
    }

    fn write_dry_run(&self) -> Result<(), std::fmt::Error> {
        writeln!(self.printer.stdout(), "{}", Self::DRY_RUN.on_yellow())
    }

    fn write_passed(&self) -> Result<(), std::fmt::Error> {
        writeln!(self.printer.stdout(), "{}", Self::PASSED.on_green())
    }

    fn write_failed(&self) -> Result<(), std::fmt::Error> {
        writeln!(self.printer.stdout_important(), "{}", Self::FAILED.on_red())
    }

    fn stdout(&self) -> Stdout {
        self.printer.stdout()
    }

    fn stdout_important(&self) -> Stdout {
        self.printer.stdout_important()
    }
}

/// Run all hooks.
#[allow(clippy::fn_params_excessive_bools)]
#[cfg_attr(feature = "hotpath", hotpath::measure)]
async fn run_hooks(
    workspace: &Workspace,
    hooks: &[InstalledHook],
    filenames: Vec<PathBuf>,
    store: &Store,
    show_diff_on_failure: bool,
    fail_fast: bool,
    dry_run: bool,
    verbose: bool,
    printer: Printer,
) -> Result<ExitStatus> {
    debug_assert!(!hooks.is_empty(), "No hooks to run");

    let printer = StatusPrinter::for_hooks(hooks, printer);

    let mut success = true;

    // Group hooks by project to run them in order of their depth in the workspace.
    #[allow(clippy::mutable_key_type)]
    let mut project_to_hooks: FxHashMap<&Project, Vec<&InstalledHook>> = FxHashMap::default();
    for hook in hooks {
        project_to_hooks
            .entry(hook.project())
            .or_default()
            .push(hook);
    }

    // Sort projects by their depth in the workspace.
    let mut project_to_hooks: Vec<_> = project_to_hooks.into_iter().collect();
    project_to_hooks.sort_by_key(|(_, hooks)| hooks[0].project().idx());

    let projects_len = project_to_hooks.len();
    let mut first = true;
    let mut file_modified = false;
    let mut has_unimplemented = false;

    // Hooks might modify the files, so they must be run sequentially.
    'outer: for (_, mut hooks) in project_to_hooks {
        hooks.sort_by_key(|h| h.idx);

        let project = hooks[0].project();
        if projects_len > 1 || !project.is_root() {
            writeln!(
                printer.stdout(),
                "{}{}:",
                if first { "" } else { "\n" },
                format!("Running hooks for `{}`", project.to_string().cyan()).bold()
            )?;
            first = false;
        }
        let mut diff = git::get_diff(project.path()).await?;

        // CLI flag overrides config setting
        let fail_fast = fail_fast || project.config().fail_fast.unwrap_or(false);

        let filter = FileFilter::for_project(filenames.iter(), project);
        trace!(
            "Files for project `{project}` after filtered: {}",
            filter.len()
        );

        for hook in hooks {
            let result = run_hook(hook, &filter, store, diff, verbose, dry_run, &printer).await?;
            diff = result.new_diff;
            file_modified |= result.file_modified;
            has_unimplemented |= result.status.is_unimplemented();

            success &= result.status.as_bool();
            if !success && (fail_fast || hook.fail_fast) {
                break 'outer;
            }
        }
    }

    if has_unimplemented {
        warn_user!(
            "Some hooks were skipped because their languages are unimplemented.\nWe're working hard to support more languages. Check out current support status at {}.",
            "https://prek.j178.dev/todo/#language-support-status"
                .cyan()
                .underline()
        );
    }

    if !success && show_diff_on_failure && file_modified {
        if EnvVars::is_set(EnvVars::CI) {
            writeln!(
                printer.stdout(),
                "{}",
                indoc::formatdoc! {
                    "\n{}: Some hooks made changes to the files.
                    If you are seeing this message in CI, reproduce locally with: `{}`
                    To run prek as part of git workflow, use `{}` to set up git hooks.\n",
                    "Hint".yellow().bold(),
                    "prek run --all-files".cyan(),
                    "prek install".cyan()
                }
            )?;
        }

        writeln!(printer.stdout_important(), "All changes made by hooks:")?;

        let color = if *USE_COLOR {
            "--color=always"
        } else {
            "--color=never"
        };
        git::git_cmd("git diff")?
            .arg("--no-pager")
            .arg("diff")
            .arg("--no-ext-diff")
            .arg(color)
            .arg("--")
            .arg(workspace.root())
            .check(true)
            .spawn()?
            .wait()
            .await?;
    }

    if success {
        Ok(ExitStatus::Success)
    } else {
        Ok(ExitStatus::Failure)
    }
}

/// Shuffle the files so that they more evenly fill out the xargs
/// partitions, but do it deterministically in case a hook cares about ordering.
fn shuffle<T>(filenames: &mut [T]) {
    const SEED: u64 = 1_542_676_187;
    let mut rng = StdRng::seed_from_u64(SEED);
    filenames.shuffle(&mut rng);
}

<<<<<<< HEAD
#[cfg_attr(feature = "hotpath", hotpath::measure)]
=======
enum RunStatus {
    Success,
    Failed,
    Skipped,
    Unimplemented,
}

impl RunStatus {
    fn from_bool(success: bool) -> Self {
        if success { Self::Success } else { Self::Failed }
    }

    fn as_bool(&self) -> bool {
        matches!(self, Self::Success | Self::Skipped | Self::Unimplemented)
    }

    fn is_unimplemented(&self) -> bool {
        matches!(self, Self::Unimplemented)
    }
}

struct RunResult {
    status: RunStatus,
    new_diff: Vec<u8>,
    file_modified: bool,
}

>>>>>>> b524f386
async fn run_hook(
    hook: &InstalledHook,
    filter: &FileFilter<'_>,
    store: &Store,
    diff: Vec<u8>,
    verbose: bool,
    dry_run: bool,
    printer: &StatusPrinter,
) -> Result<RunResult> {
    let mut filenames = filter.for_hook(hook);
    trace!(
        "Files for hook `{}` after filtered: {}",
        hook.id,
        filenames.len()
    );

    if filenames.is_empty() && !hook.always_run {
        printer.write_skipped(
            &hook.name,
            StatusPrinter::NO_FILES,
            Style::new().black().on_cyan(),
        )?;
        return Ok(RunResult {
            status: RunStatus::Skipped,
            new_diff: diff,
            file_modified: false,
        });
    }

    if !Language::supported(hook.language) {
        printer.write_skipped(
            &hook.name,
            StatusPrinter::UNIMPLEMENTED,
            Style::new().black().on_yellow(),
        )?;
        return Ok(RunResult {
            status: RunStatus::Unimplemented,
            new_diff: diff,
            file_modified: false,
        });
    }

    printer.write_running(&hook.name, false)?;
    std::io::stdout().flush()?;

    let start = std::time::Instant::now();

    let filenames = if hook.pass_filenames {
        shuffle(&mut filenames);
        filenames
    } else {
        vec![]
    };

    let (status, output) = if dry_run {
        let mut output = Vec::new();
        if !filenames.is_empty() {
            writeln!(
                output,
                "`{}` would be run on {} files:",
                hook,
                filenames.len()
            )?;
        }
        for filename in &filenames {
            writeln!(output, "- {}", filename.to_string_lossy())?;
        }
        (0, output)
    } else {
        hook.language
            .run(hook, &filenames, store)
            .await
            .with_context(|| format!("Failed to run hook `{hook}`"))?
    };

    let duration = start.elapsed();

    let new_diff = git::get_diff(hook.work_dir()).await?;
    let file_modified = diff != new_diff;
    let success = status == 0 && !file_modified;
    if dry_run {
        printer.write_dry_run()?;
    } else if success {
        printer.write_passed()?;
    } else {
        // If the printer is in quiet mode, the running line was not printed.
        // Reprint it here before printing the failure.
        if printer.stdout() == Stdout::Disabled {
            printer.write_running(&hook.name, true)?;
        }
        printer.write_failed()?;
    }

    if verbose || hook.verbose || !success {
        let mut stdout = if success {
            printer.stdout()
        } else {
            printer.stdout_important()
        };

        writeln!(stdout, "{}", format!("- hook id: {}", hook.id).dimmed())?;
        if verbose || hook.verbose {
            writeln!(
                stdout,
                "{}",
                format!("- duration: {:.2?}s", duration.as_secs_f64()).dimmed()
            )?;
        }
        if status != 0 {
            writeln!(stdout, "{}", format!("- exit code: {status}").dimmed())?;
        }
        if file_modified {
            writeln!(stdout, "{}", "- files were modified by this hook".dimmed())?;
        }

        let output = output.trim_ascii();
        if !output.is_empty() {
            if let Some(file) = hook.log_file.as_deref() {
                let mut file = fs_err::tokio::OpenOptions::new()
                    .create(true)
                    .append(true)
                    .open(file)
                    .await?;
                file.write_all(output).await?;
                file.sync_all().await?;
            } else {
                writeln!(
                    stdout,
                    "{}",
                    textwrap::indent(&String::from_utf8_lossy(output), "  ").dimmed()
                )?;
            }
        }
    }

    Ok(RunResult {
        status: RunStatus::from_bool(success),
        new_diff,
        file_modified,
    })
}<|MERGE_RESOLUTION|>--- conflicted
+++ resolved
@@ -661,9 +661,6 @@
     filenames.shuffle(&mut rng);
 }
 
-<<<<<<< HEAD
-#[cfg_attr(feature = "hotpath", hotpath::measure)]
-=======
 enum RunStatus {
     Success,
     Failed,
@@ -691,7 +688,7 @@
     file_modified: bool,
 }
 
->>>>>>> b524f386
+#[cfg_attr(feature = "hotpath", hotpath::measure)]
 async fn run_hook(
     hook: &InstalledHook,
     filter: &FileFilter<'_>,
